[project]
name = "starting-codebase"
version = "0.1.0"
description = "Add your description here"
readme = "README.md"
requires-python = ">=3.13"
dependencies = [
    "chromadb==1.0.15",
    "anthropic==0.58.2",
    "sentence-transformers==5.0.0",
    "fastapi==0.116.1",
    "uvicorn==0.35.0",
    "python-multipart==0.0.20",
    "python-dotenv==1.1.1",
]

[dependency-groups]
dev = [
    "pytest>=8.4.1",
<<<<<<< HEAD
    "black>=24.0.0",
    "flake8>=7.0.0",
    "isort>=5.13.0",
    "mypy>=1.8.0",
]

[tool.black]
line-length = 88
target-version = ['py313']
include = '\.pyi?$'
extend-exclude = '''
/(
  # directories
  \.eggs
  | \.git
  | \.hg
  | \.mypy_cache
  | \.tox
  | \.venv
  | build
  | dist
)/
'''

[tool.isort]
profile = "black"
multi_line_output = 3
line_length = 88
known_first_party = ["backend"]
skip_glob = ["*/.venv/*", "*/venv/*"]

[tool.mypy]
python_version = "3.13"
warn_return_any = false
warn_unused_configs = true
disallow_untyped_defs = false
disallow_incomplete_defs = false
check_untyped_defs = true
disallow_untyped_decorators = false
no_implicit_optional = false
warn_redundant_casts = true
warn_unused_ignores = false
warn_no_return = false
warn_unreachable = true
strict_equality = false

[[tool.mypy.overrides]]
module = [
    "chromadb.*",
    "sentence_transformers.*",
]
ignore_missing_imports = true

[tool.flake8]
max-line-length = 88
extend-ignore = [
    "E203",  # whitespace before ':'
    "E501",  # line too long (handled by black)
    "W503",  # line break before binary operator
    "F401",  # imported but unused (will be handled separately)
    "E402",  # module level import not at top of file
]
exclude = [
    ".git",
    "__pycache__",
    ".venv",
    "venv",
    "build",
    "dist",
=======
    "httpx>=0.27.0",
]

[tool.pytest.ini_options]
minversion = "8.0"
addopts = "-ra -q --strict-markers --strict-config"
testpaths = ["backend/tests"]
python_files = ["test_*.py"]
python_classes = ["Test*"]
python_functions = ["test_*"]
markers = [
    "slow: marks tests as slow (deselect with '-m \"not slow\"')",
    "integration: marks tests as integration tests",
    "api: marks tests as API endpoint tests",
>>>>>>> d761ace3
]<|MERGE_RESOLUTION|>--- conflicted
+++ resolved
@@ -17,11 +17,11 @@
 [dependency-groups]
 dev = [
     "pytest>=8.4.1",
-<<<<<<< HEAD
     "black>=24.0.0",
     "flake8>=7.0.0",
     "isort>=5.13.0",
     "mypy>=1.8.0",
+    "httpx>=0.27.0",
 ]
 
 [tool.black]
@@ -87,8 +87,6 @@
     "venv",
     "build",
     "dist",
-=======
-    "httpx>=0.27.0",
 ]
 
 [tool.pytest.ini_options]
@@ -102,5 +100,4 @@
     "slow: marks tests as slow (deselect with '-m \"not slow\"')",
     "integration: marks tests as integration tests",
     "api: marks tests as API endpoint tests",
->>>>>>> d761ace3
 ]