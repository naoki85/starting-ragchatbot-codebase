--- conflicted
+++ resolved
@@ -1720,14 +1720,11 @@
 
 [package.dev-dependencies]
 dev = [
-<<<<<<< HEAD
     { name = "black" },
     { name = "flake8" },
+    { name = "httpx" },
     { name = "isort" },
     { name = "mypy" },
-=======
-    { name = "httpx" },
->>>>>>> d761ace3
     { name = "pytest" },
 ]
 
@@ -1744,14 +1741,11 @@
 
 [package.metadata.requires-dev]
 dev = [
-<<<<<<< HEAD
     { name = "black", specifier = ">=24.0.0" },
     { name = "flake8", specifier = ">=7.0.0" },
+    { name = "httpx", specifier = ">=0.27.0" },
     { name = "isort", specifier = ">=5.13.0" },
     { name = "mypy", specifier = ">=1.8.0" },
-=======
-    { name = "httpx", specifier = ">=0.27.0" },
->>>>>>> d761ace3
     { name = "pytest", specifier = ">=8.4.1" },
 ]
 
